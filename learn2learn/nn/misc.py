#!/usr/bin/env python3

import torch


class Lambda(torch.nn.Module):
    """
    [[Source]](https://github.com/learnables/learn2learn/blob/master/learn2learn/nn/misc.py)

    **Description**

    Utility class to create a wrapper based on a lambda function.

    **Arguments**

    * **lmb** (callable) - The function to call in the forward pass.

    **Example**
    ~~~python
    mean23 = Lambda(lambda x: x.mean(dim=[2, 3]))  # mean23 is a Module
    x = features(img)
    x = mean23(x)
    x = x.flatten()
    ~~~
    """

    def __init__(self, lmb):
        super(Lambda, self).__init__()
        self.lmb = lmb

    def forward(self, *args, **kwargs):
        return self.lmb(*args, **kwargs)


class Flatten(torch.nn.Module):
    """
    [[Source]](https://github.com/learnables/learn2learn/blob/master/learn2learn/nn/misc.py)

    **Description**

    Utility Module to flatten inputs to `(batch_size, -1)` shape.

    **Example**
    ~~~python
    flatten = Flatten()
    x = torch.randn(5, 3, 32, 32)
    x = flatten(x)
    print(x.shape)  # (5, 3072)
    ~~~
    """

    def forward(self, x):
        return x.view(x.size(0), -1)


class Scale(torch.nn.Module):
    """
    [[Source]](https://github.com/learnables/learn2learn/blob/master/learn2learn/nn/misc.py)

    **Description**

    A per-parameter scaling factor with learnable parameter.

    **Arguments**

    * **shape** (int or tuple, *optional*, default=1) - The shape of the scaling matrix.
    * **alpha** (float, *optional*, default=1.0) - Initial value for the
        scaling factor.

    **Example**
    ~~~python
    x = torch.ones(3)
    scale = Scale(x.shape, alpha=0.5)
    print(scale(x))  # [.5, .5, .5]
    ~~~
    """

<<<<<<< HEAD
    def __init__(self, shape=1, alpha=1.0):
        super(Scale, self).__init__()
        if isinstance(shape, int):
            shape = (shape, )
=======
    def __init__(self, shape=None, alpha=1.0):
        super(Scale, self).__init__()
        if isinstance(shape, int):
            shape = (shape, )
        elif shape is None:
            shape = (1, )
>>>>>>> 22ed49ab
        alpha = torch.ones(*shape) * alpha
        self.alpha = torch.nn.Parameter(alpha)

    def forward(self, x):
        return x * self.alpha<|MERGE_RESOLUTION|>--- conflicted
+++ resolved
@@ -75,19 +75,12 @@
     ~~~
     """
 
-<<<<<<< HEAD
-    def __init__(self, shape=1, alpha=1.0):
-        super(Scale, self).__init__()
-        if isinstance(shape, int):
-            shape = (shape, )
-=======
     def __init__(self, shape=None, alpha=1.0):
         super(Scale, self).__init__()
         if isinstance(shape, int):
             shape = (shape, )
         elif shape is None:
             shape = (1, )
->>>>>>> 22ed49ab
         alpha = torch.ones(*shape) * alpha
         self.alpha = torch.nn.Parameter(alpha)
 
